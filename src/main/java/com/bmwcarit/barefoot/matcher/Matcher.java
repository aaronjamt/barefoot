/*
 * Copyright (C) 2015, BMW Car IT GmbH
 *
 * Author: Sebastian Mattheis <sebastian.mattheis@bmw-carit.de>
 *
 * Licensed under the Apache License, Version 2.0 (the "License"); you may not use this file except
 * in compliance with the License. You may obtain a copy of the License at
 * http://www.apache.org/licenses/LICENSE-2.0 Unless required by applicable law or agreed to in
 * writing, software distributed under the License is distributed on an "AS IS" BASIS, WITHOUT
 * WARRANTIES OR CONDITIONS OF ANY KIND, either express or implied. See the License for the specific
 * language governing permissions and limitations under the License.
 */

package com.bmwcarit.barefoot.matcher;

import java.text.SimpleDateFormat;
import java.util.Collections;
import java.util.Comparator;
import java.util.HashMap;
import java.util.HashSet;
import java.util.List;
import java.util.Map;
import java.util.Set;
import java.util.concurrent.ConcurrentHashMap;
import java.util.concurrent.atomic.AtomicInteger;

import org.slf4j.Logger;
import org.slf4j.LoggerFactory;

import com.bmwcarit.barefoot.markov.Filter;
import com.bmwcarit.barefoot.markov.KState;
import com.bmwcarit.barefoot.roadmap.Distance;
import com.bmwcarit.barefoot.roadmap.Road;
import com.bmwcarit.barefoot.roadmap.RoadMap;
import com.bmwcarit.barefoot.roadmap.RoadPoint;
import com.bmwcarit.barefoot.roadmap.Route;
import com.bmwcarit.barefoot.roadmap.TimePriority;
import com.bmwcarit.barefoot.scheduler.StaticScheduler;
import com.bmwcarit.barefoot.scheduler.StaticScheduler.InlineScheduler;
import com.bmwcarit.barefoot.scheduler.Task;
import com.bmwcarit.barefoot.spatial.SpatialOperator;
import com.bmwcarit.barefoot.topology.Cost;
import com.bmwcarit.barefoot.topology.Router;
import com.bmwcarit.barefoot.util.Stopwatch;
import com.bmwcarit.barefoot.util.Tuple;
import com.esri.core.geometry.GeometryEngine;
import com.esri.core.geometry.WktExportFlags;

/**
 * Matcher filter for Hidden Markov Model (HMM) map matching. It is a HMM filter
 * (@{link Filter}) and determines emission and transition probabilities for map
 * matching with HMM.
 */
public class Matcher extends Filter<MatcherCandidate, MatcherTransition, MatcherSample> {
	private static final Logger logger = LoggerFactory.getLogger(Matcher.class);

	private final RoadMap map;
	private final Router<Road, RoadPoint> router;
	private final Cost<Road> cost;
	private final SpatialOperator spatial;

	private double sig2 = Math.pow(5d, 2);
	private double sigA = Math.pow(10d, 2);
	private double sqrt_2pi_sig2 = Math.sqrt(2d * Math.PI * sig2);
	private double sqrt_2pi_sigA = Math.sqrt(2d * Math.PI * sigA);
	private double lambda = 0d;
	private double radius = 200;
	private double distance = 15000;
	private double maxVelocity = 150.0 / 3.6;
	private double avgVelocity = 60.0 / 3.6;

	/**
	 * Creates a HMM map matching filter for some map, router, cost function,
	 * and spatial operator.
	 *
	 * @param map
	 *            {@link RoadMap} object of the map to be matched to.
	 * @param router
	 *            {@link Router} object to be used for route estimation.
	 * @param cost
	 *            Cost function to be used for routing.
	 * @param spatial
	 *            Spatial operator for spatial calculations.
	 */
	public Matcher(RoadMap map, Router<Road, RoadPoint> router, Cost<Road> cost, SpatialOperator spatial) {
		this.map = map;
		this.router = router;
		this.cost = cost;
		this.spatial = spatial;
	}

	/**
	 * Gets standard deviation in meters of gaussian distribution that defines
	 * emission probabilities.
	 *
	 * @return Standard deviation in meters of gaussian distribution that
	 *         defines emission probabilities.
	 */
	public double getSigma() {
		return Math.sqrt(this.sig2);
	}

	/**
	 * Sets standard deviation in meters of gaussian distribution for defining
	 * emission probabilities (default is 5 meters).
	 *
	 * @param sigma
	 *            Standard deviation in meters of gaussian distribution for
	 *            defining emission probabilities (default is 5 meters).
	 */
	public void setSigma(double sigma) {
		this.sig2 = Math.pow(sigma, 2);
		this.sqrt_2pi_sig2 = Math.sqrt(2d * Math.PI * sig2);
	}

	/**
	 * Gets lambda parameter of negative exponential distribution defining
	 * transition probabilities.
	 *
	 * @return Lambda parameter of negative exponential distribution defining
	 *         transition probabilities.
	 */
	public double getLambda() {
		return this.lambda;
	}

	/**
	 * Sets lambda parameter of negative exponential distribution defining
	 * transition probabilities (default is 0.0). It uses adaptive
	 * parameterization, if lambda is set to 0.0.
	 *
	 * @param lambda
	 *            Lambda parameter of negative exponential distribution defining
	 *            transition probabilities.
	 */
	public void setLambda(double lambda) {
		this.lambda = lambda;
	}

	/**
	 * Gets maximum radius for candidate selection in meters.
	 *
	 * @return Maximum radius for candidate selection in meters.
	 */
	public double getMaxRadius() {
		return this.radius;
	}

	/**
	 * Sets maximum radius for candidate selection in meters (default is 100
	 * meters).
	 *
	 * @param radius
	 *            Maximum radius for candidate selection in meters.
	 */
	public void setMaxRadius(double radius) {
		this.radius = radius;
	}

	/**
	 * Gets maximum transition distance in meters.
	 *
	 * @return Maximum transition distance in meters.
	 */
	public double getMaxDistance() {
		return this.distance;
	}

	/**
	 * Sets maximum transition distance in meters (default is 15000 meters).
	 *
	 * @param distance
	 *            Maximum transition distance in meters.
	 */
	public void setMaxDistance(double distance) {
		this.distance = distance;
	}

	@Override
	protected Set<Tuple<MatcherCandidate, Double>> candidates(Set<MatcherCandidate> predecessors,
			MatcherSample sample) {
		if (logger.isTraceEnabled()) {
			logger.trace("finding candidates for sample {} {}",
					new SimpleDateFormat("yyyy-MM-dd HH:mm:ssZ").format(sample.time()),
					GeometryEngine.geometryToWkt(sample.point(), WktExportFlags.wktExportPoint));
		}

<<<<<<< HEAD
		Set<RoadPoint> points_ = map.spatial().radius(sample.point(), radius);
		for (RoadPoint point : points_) {
=======
		Set<RoadPoint> points_radius = map.spatial().radius(sample.point(), radius);

		// Remove tunnelflag points, they should not have any gps signal
		Set<RoadPoint> points_ = new HashSet<>();
		for (RoadPoint point : points_radius) {
>>>>>>> bdd72f11
			if (point.edge().base().getTunnel() && !point.edge().base().getTunnelEntry()) {
				logger.debug("Candidate is in tunnel, ignore: " + point.edge().base().refid() + ", "
						+ point.edge().base().id());
				continue;
			}
<<<<<<< HEAD
=======
			points_.add(point);
>>>>>>> bdd72f11
		}

		Set<RoadPoint> points = new HashSet<>(Minset.minimize(points_));

		Map<Long, RoadPoint> map = new HashMap<>();
		for (RoadPoint point : points) {
			map.put(point.edge().id(), point);
		}

		for (MatcherCandidate predecessor : predecessors) {
			RoadPoint point = map.get(predecessor.point().edge().id());
			if (point != null && point.fraction() < predecessor.point().fraction()) {
				points.remove(point);
				points.add(predecessor.point());
			}
		}

		Set<Tuple<MatcherCandidate, Double>> candidates = new HashSet<>();

		logger.debug("{} ({}) candidates", points.size(), points_.size());

		for (RoadPoint point : points) {

			double dz = spatial.distance(sample.point(), point.geometry());
			double emission = 1 / sqrt_2pi_sig2 * Math.exp((-1) * dz / (2 * sig2));
			if (!Double.isNaN(sample.azimuth())) {
				double da = sample.azimuth() > point.azimuth()
						? Math.min(sample.azimuth() - point.azimuth(), 360 - (sample.azimuth() - point.azimuth()))
						: Math.min(point.azimuth() - sample.azimuth(), 360 - (point.azimuth() - sample.azimuth()));
				emission *= Math.max(1E-2, 1 / sqrt_2pi_sigA * Math.exp((-1) * da / (2 * sigA)));
			}

			MatcherCandidate candidate = new MatcherCandidate(point);
			candidates.add(new Tuple<>(candidate, emission));

			logger.trace("{} {} {}", candidate.id(), dz, emission);
		}

		return candidates;
	}

	@Override
	protected Tuple<MatcherTransition, Double> transition(Tuple<MatcherSample, MatcherCandidate> predecessor,
			Tuple<MatcherSample, MatcherCandidate> candidate) {

		return null;
	}

	@Override
	protected Map<MatcherCandidate, Map<MatcherCandidate, Tuple<MatcherTransition, Double>>> transitions(
			final Tuple<MatcherSample, Set<MatcherCandidate>> predecessors,
			final Tuple<MatcherSample, Set<MatcherCandidate>> candidates) {

		if (logger.isTraceEnabled()) {
			logger.trace("finding transitions for sample {} {} with {} x {} candidates",
					new SimpleDateFormat("yyyy-MM-dd HH:mm:ssZ").format(candidates.one().time()),
					GeometryEngine.geometryToWkt(candidates.one().point(), WktExportFlags.wktExportPoint),
					predecessors.two().size(), candidates.two().size());
		}

		Stopwatch sw = new Stopwatch();
		sw.start();

		final Set<RoadPoint> targets = new HashSet<>();
		for (MatcherCandidate candidate : candidates.two()) {
			targets.add(candidate.point());
		}

		final AtomicInteger count = new AtomicInteger();
		final Map<MatcherCandidate, Map<MatcherCandidate, Tuple<MatcherTransition, Double>>> transitions = new ConcurrentHashMap<>();
		final double base = 1.0 * spatial.distance(predecessors.one().point(), candidates.one().point()) / avgVelocity;
		final double bound = Math.max(maxVelocity,
				Math.min(distance, ((candidates.one().time() - predecessors.one().time()) / 1000) * maxVelocity));

		InlineScheduler scheduler = StaticScheduler.scheduler();
		for (final MatcherCandidate predecessor : predecessors.two()) {
			scheduler.spawn(new Task() {
				@Override
				public void run() {
					Map<MatcherCandidate, Tuple<MatcherTransition, Double>> map = new HashMap<>();
					Stopwatch sw = new Stopwatch();
					sw.start();
					Map<RoadPoint, List<Road>> routes = router.route(predecessor.point(), targets, cost, new Distance(),
							bound);
					sw.stop();

					logger.trace("{} routes ({} ms)", routes.size(), sw.ms());

					for (MatcherCandidate candidate : candidates.two()) {
						List<Road> edges = routes.get(candidate.point());

						if (edges == null) {
							continue;
						}

						Route route = new Route(predecessor.point(), candidate.point(), edges);

						// According to Newson and Krumm 2009, transition
						// probability is lambda *
						// Math.exp((-1.0) * lambda * Math.abs(dt -
						// route.length())), however, we
						// experimentally choose lambda * Math.exp((-1.0) *
						// lambda * Math.max(0,
						// route.length() - dt)) to avoid unnecessary routes in
						// case of u-turns.

						double beta = lambda == 0
								? (2.0 * Math.max(1d, candidates.one().time() - predecessors.one().time()) / 1000)
								: 1 / lambda;

						double transition = (1 / beta) * Math.exp((-1.0) * Math.max(0, route.cost(cost) - base) / beta);

						map.put(candidate, new Tuple<>(new MatcherTransition(route), transition));

						logger.trace("{} -> {} {} {} {}", predecessor.id(), candidate.id(), base, route.length(),
								transition);
						count.incrementAndGet();
					}

					transitions.put(predecessor, map);
				}
			});
		}
		if (!scheduler.sync()) {
			throw new RuntimeException();
		}

		sw.stop();

		logger.trace("{} transitions ({} ms)", count.get(), sw.ms());

		return transitions;
	}

	/**
	 * Matches a full sequence of samples, {@link MatcherSample} objects and
	 * returns state representation of the full matching which is a
	 * {@link KState} object.
	 *
	 * @param samples
	 *            Sequence of samples, {@link MatcherSample} objects.
	 * @param minDistance
	 *            Minimum distance in meters between subsequent samples as
	 *            criterion to match a sample. (Avoids unnecessary matching
	 *            where samples are more dense than necessary.)
	 * @param minInterval
	 *            Minimum time interval in milliseconds between subsequent
	 *            samples as criterion to match a sample. (Avoids unnecessary
	 *            matching where samples are more dense than necessary.)
	 * @return State representation of the full matching which is a
	 *         {@link KState} object.
	 */
	public MatcherKState mmatch(List<MatcherSample> samples, double minDistance, int minInterval) {
		Collections.sort(samples, new Comparator<MatcherSample>() {
			@Override
			public int compare(MatcherSample left, MatcherSample right) {
				return (int) (left.time() - right.time());
			}
		});

		MatcherKState state = new MatcherKState();

		for (MatcherSample sample : samples) {
			if (state.sample() != null
					&& (spatial.distance(sample.point(), state.sample().point()) < Math.max(0, minDistance)
							|| (sample.time() - state.sample().time()) < Math.max(0, minInterval))) {
				continue;
			}
			Set<MatcherCandidate> vector = execute(state.vector(), state.sample(), sample);
			state.update(vector, sample);
		}

		return state;
	}
}
<|MERGE_RESOLUTION|>--- conflicted
+++ resolved
@@ -1,381 +1,373 @@
-/*
- * Copyright (C) 2015, BMW Car IT GmbH
- *
- * Author: Sebastian Mattheis <sebastian.mattheis@bmw-carit.de>
- *
- * Licensed under the Apache License, Version 2.0 (the "License"); you may not use this file except
- * in compliance with the License. You may obtain a copy of the License at
- * http://www.apache.org/licenses/LICENSE-2.0 Unless required by applicable law or agreed to in
- * writing, software distributed under the License is distributed on an "AS IS" BASIS, WITHOUT
- * WARRANTIES OR CONDITIONS OF ANY KIND, either express or implied. See the License for the specific
- * language governing permissions and limitations under the License.
- */
-
-package com.bmwcarit.barefoot.matcher;
-
-import java.text.SimpleDateFormat;
-import java.util.Collections;
-import java.util.Comparator;
-import java.util.HashMap;
-import java.util.HashSet;
-import java.util.List;
-import java.util.Map;
-import java.util.Set;
-import java.util.concurrent.ConcurrentHashMap;
-import java.util.concurrent.atomic.AtomicInteger;
-
-import org.slf4j.Logger;
-import org.slf4j.LoggerFactory;
-
-import com.bmwcarit.barefoot.markov.Filter;
-import com.bmwcarit.barefoot.markov.KState;
-import com.bmwcarit.barefoot.roadmap.Distance;
-import com.bmwcarit.barefoot.roadmap.Road;
-import com.bmwcarit.barefoot.roadmap.RoadMap;
-import com.bmwcarit.barefoot.roadmap.RoadPoint;
-import com.bmwcarit.barefoot.roadmap.Route;
-import com.bmwcarit.barefoot.roadmap.TimePriority;
-import com.bmwcarit.barefoot.scheduler.StaticScheduler;
-import com.bmwcarit.barefoot.scheduler.StaticScheduler.InlineScheduler;
-import com.bmwcarit.barefoot.scheduler.Task;
-import com.bmwcarit.barefoot.spatial.SpatialOperator;
-import com.bmwcarit.barefoot.topology.Cost;
-import com.bmwcarit.barefoot.topology.Router;
-import com.bmwcarit.barefoot.util.Stopwatch;
-import com.bmwcarit.barefoot.util.Tuple;
-import com.esri.core.geometry.GeometryEngine;
-import com.esri.core.geometry.WktExportFlags;
-
-/**
- * Matcher filter for Hidden Markov Model (HMM) map matching. It is a HMM filter
- * (@{link Filter}) and determines emission and transition probabilities for map
- * matching with HMM.
- */
-public class Matcher extends Filter<MatcherCandidate, MatcherTransition, MatcherSample> {
-	private static final Logger logger = LoggerFactory.getLogger(Matcher.class);
-
-	private final RoadMap map;
-	private final Router<Road, RoadPoint> router;
-	private final Cost<Road> cost;
-	private final SpatialOperator spatial;
-
-	private double sig2 = Math.pow(5d, 2);
-	private double sigA = Math.pow(10d, 2);
-	private double sqrt_2pi_sig2 = Math.sqrt(2d * Math.PI * sig2);
-	private double sqrt_2pi_sigA = Math.sqrt(2d * Math.PI * sigA);
-	private double lambda = 0d;
-	private double radius = 200;
-	private double distance = 15000;
-	private double maxVelocity = 150.0 / 3.6;
-	private double avgVelocity = 60.0 / 3.6;
-
-	/**
-	 * Creates a HMM map matching filter for some map, router, cost function,
-	 * and spatial operator.
-	 *
-	 * @param map
-	 *            {@link RoadMap} object of the map to be matched to.
-	 * @param router
-	 *            {@link Router} object to be used for route estimation.
-	 * @param cost
-	 *            Cost function to be used for routing.
-	 * @param spatial
-	 *            Spatial operator for spatial calculations.
-	 */
-	public Matcher(RoadMap map, Router<Road, RoadPoint> router, Cost<Road> cost, SpatialOperator spatial) {
-		this.map = map;
-		this.router = router;
-		this.cost = cost;
-		this.spatial = spatial;
-	}
-
-	/**
-	 * Gets standard deviation in meters of gaussian distribution that defines
-	 * emission probabilities.
-	 *
-	 * @return Standard deviation in meters of gaussian distribution that
-	 *         defines emission probabilities.
-	 */
-	public double getSigma() {
-		return Math.sqrt(this.sig2);
-	}
-
-	/**
-	 * Sets standard deviation in meters of gaussian distribution for defining
-	 * emission probabilities (default is 5 meters).
-	 *
-	 * @param sigma
-	 *            Standard deviation in meters of gaussian distribution for
-	 *            defining emission probabilities (default is 5 meters).
-	 */
-	public void setSigma(double sigma) {
-		this.sig2 = Math.pow(sigma, 2);
-		this.sqrt_2pi_sig2 = Math.sqrt(2d * Math.PI * sig2);
-	}
-
-	/**
-	 * Gets lambda parameter of negative exponential distribution defining
-	 * transition probabilities.
-	 *
-	 * @return Lambda parameter of negative exponential distribution defining
-	 *         transition probabilities.
-	 */
-	public double getLambda() {
-		return this.lambda;
-	}
-
-	/**
-	 * Sets lambda parameter of negative exponential distribution defining
-	 * transition probabilities (default is 0.0). It uses adaptive
-	 * parameterization, if lambda is set to 0.0.
-	 *
-	 * @param lambda
-	 *            Lambda parameter of negative exponential distribution defining
-	 *            transition probabilities.
-	 */
-	public void setLambda(double lambda) {
-		this.lambda = lambda;
-	}
-
-	/**
-	 * Gets maximum radius for candidate selection in meters.
-	 *
-	 * @return Maximum radius for candidate selection in meters.
-	 */
-	public double getMaxRadius() {
-		return this.radius;
-	}
-
-	/**
-	 * Sets maximum radius for candidate selection in meters (default is 100
-	 * meters).
-	 *
-	 * @param radius
-	 *            Maximum radius for candidate selection in meters.
-	 */
-	public void setMaxRadius(double radius) {
-		this.radius = radius;
-	}
-
-	/**
-	 * Gets maximum transition distance in meters.
-	 *
-	 * @return Maximum transition distance in meters.
-	 */
-	public double getMaxDistance() {
-		return this.distance;
-	}
-
-	/**
-	 * Sets maximum transition distance in meters (default is 15000 meters).
-	 *
-	 * @param distance
-	 *            Maximum transition distance in meters.
-	 */
-	public void setMaxDistance(double distance) {
-		this.distance = distance;
-	}
-
-	@Override
-	protected Set<Tuple<MatcherCandidate, Double>> candidates(Set<MatcherCandidate> predecessors,
-			MatcherSample sample) {
-		if (logger.isTraceEnabled()) {
-			logger.trace("finding candidates for sample {} {}",
-					new SimpleDateFormat("yyyy-MM-dd HH:mm:ssZ").format(sample.time()),
-					GeometryEngine.geometryToWkt(sample.point(), WktExportFlags.wktExportPoint));
-		}
-
-<<<<<<< HEAD
-		Set<RoadPoint> points_ = map.spatial().radius(sample.point(), radius);
-		for (RoadPoint point : points_) {
-=======
-		Set<RoadPoint> points_radius = map.spatial().radius(sample.point(), radius);
-
-		// Remove tunnelflag points, they should not have any gps signal
-		Set<RoadPoint> points_ = new HashSet<>();
-		for (RoadPoint point : points_radius) {
->>>>>>> bdd72f11
-			if (point.edge().base().getTunnel() && !point.edge().base().getTunnelEntry()) {
-				logger.debug("Candidate is in tunnel, ignore: " + point.edge().base().refid() + ", "
-						+ point.edge().base().id());
-				continue;
-			}
-<<<<<<< HEAD
-=======
-			points_.add(point);
->>>>>>> bdd72f11
-		}
-
-		Set<RoadPoint> points = new HashSet<>(Minset.minimize(points_));
-
-		Map<Long, RoadPoint> map = new HashMap<>();
-		for (RoadPoint point : points) {
-			map.put(point.edge().id(), point);
-		}
-
-		for (MatcherCandidate predecessor : predecessors) {
-			RoadPoint point = map.get(predecessor.point().edge().id());
-			if (point != null && point.fraction() < predecessor.point().fraction()) {
-				points.remove(point);
-				points.add(predecessor.point());
-			}
-		}
-
-		Set<Tuple<MatcherCandidate, Double>> candidates = new HashSet<>();
-
-		logger.debug("{} ({}) candidates", points.size(), points_.size());
-
-		for (RoadPoint point : points) {
-
-			double dz = spatial.distance(sample.point(), point.geometry());
-			double emission = 1 / sqrt_2pi_sig2 * Math.exp((-1) * dz / (2 * sig2));
-			if (!Double.isNaN(sample.azimuth())) {
-				double da = sample.azimuth() > point.azimuth()
-						? Math.min(sample.azimuth() - point.azimuth(), 360 - (sample.azimuth() - point.azimuth()))
-						: Math.min(point.azimuth() - sample.azimuth(), 360 - (point.azimuth() - sample.azimuth()));
-				emission *= Math.max(1E-2, 1 / sqrt_2pi_sigA * Math.exp((-1) * da / (2 * sigA)));
-			}
-
-			MatcherCandidate candidate = new MatcherCandidate(point);
-			candidates.add(new Tuple<>(candidate, emission));
-
-			logger.trace("{} {} {}", candidate.id(), dz, emission);
-		}
-
-		return candidates;
-	}
-
-	@Override
-	protected Tuple<MatcherTransition, Double> transition(Tuple<MatcherSample, MatcherCandidate> predecessor,
-			Tuple<MatcherSample, MatcherCandidate> candidate) {
-
-		return null;
-	}
-
-	@Override
-	protected Map<MatcherCandidate, Map<MatcherCandidate, Tuple<MatcherTransition, Double>>> transitions(
-			final Tuple<MatcherSample, Set<MatcherCandidate>> predecessors,
-			final Tuple<MatcherSample, Set<MatcherCandidate>> candidates) {
-
-		if (logger.isTraceEnabled()) {
-			logger.trace("finding transitions for sample {} {} with {} x {} candidates",
-					new SimpleDateFormat("yyyy-MM-dd HH:mm:ssZ").format(candidates.one().time()),
-					GeometryEngine.geometryToWkt(candidates.one().point(), WktExportFlags.wktExportPoint),
-					predecessors.two().size(), candidates.two().size());
-		}
-
-		Stopwatch sw = new Stopwatch();
-		sw.start();
-
-		final Set<RoadPoint> targets = new HashSet<>();
-		for (MatcherCandidate candidate : candidates.two()) {
-			targets.add(candidate.point());
-		}
-
-		final AtomicInteger count = new AtomicInteger();
-		final Map<MatcherCandidate, Map<MatcherCandidate, Tuple<MatcherTransition, Double>>> transitions = new ConcurrentHashMap<>();
-		final double base = 1.0 * spatial.distance(predecessors.one().point(), candidates.one().point()) / avgVelocity;
-		final double bound = Math.max(maxVelocity,
-				Math.min(distance, ((candidates.one().time() - predecessors.one().time()) / 1000) * maxVelocity));
-
-		InlineScheduler scheduler = StaticScheduler.scheduler();
-		for (final MatcherCandidate predecessor : predecessors.two()) {
-			scheduler.spawn(new Task() {
-				@Override
-				public void run() {
-					Map<MatcherCandidate, Tuple<MatcherTransition, Double>> map = new HashMap<>();
-					Stopwatch sw = new Stopwatch();
-					sw.start();
-					Map<RoadPoint, List<Road>> routes = router.route(predecessor.point(), targets, cost, new Distance(),
-							bound);
-					sw.stop();
-
-					logger.trace("{} routes ({} ms)", routes.size(), sw.ms());
-
-					for (MatcherCandidate candidate : candidates.two()) {
-						List<Road> edges = routes.get(candidate.point());
-
-						if (edges == null) {
-							continue;
-						}
-
-						Route route = new Route(predecessor.point(), candidate.point(), edges);
-
-						// According to Newson and Krumm 2009, transition
-						// probability is lambda *
-						// Math.exp((-1.0) * lambda * Math.abs(dt -
-						// route.length())), however, we
-						// experimentally choose lambda * Math.exp((-1.0) *
-						// lambda * Math.max(0,
-						// route.length() - dt)) to avoid unnecessary routes in
-						// case of u-turns.
-
-						double beta = lambda == 0
-								? (2.0 * Math.max(1d, candidates.one().time() - predecessors.one().time()) / 1000)
-								: 1 / lambda;
-
-						double transition = (1 / beta) * Math.exp((-1.0) * Math.max(0, route.cost(cost) - base) / beta);
-
-						map.put(candidate, new Tuple<>(new MatcherTransition(route), transition));
-
-						logger.trace("{} -> {} {} {} {}", predecessor.id(), candidate.id(), base, route.length(),
-								transition);
-						count.incrementAndGet();
-					}
-
-					transitions.put(predecessor, map);
-				}
-			});
-		}
-		if (!scheduler.sync()) {
-			throw new RuntimeException();
-		}
-
-		sw.stop();
-
-		logger.trace("{} transitions ({} ms)", count.get(), sw.ms());
-
-		return transitions;
-	}
-
-	/**
-	 * Matches a full sequence of samples, {@link MatcherSample} objects and
-	 * returns state representation of the full matching which is a
-	 * {@link KState} object.
-	 *
-	 * @param samples
-	 *            Sequence of samples, {@link MatcherSample} objects.
-	 * @param minDistance
-	 *            Minimum distance in meters between subsequent samples as
-	 *            criterion to match a sample. (Avoids unnecessary matching
-	 *            where samples are more dense than necessary.)
-	 * @param minInterval
-	 *            Minimum time interval in milliseconds between subsequent
-	 *            samples as criterion to match a sample. (Avoids unnecessary
-	 *            matching where samples are more dense than necessary.)
-	 * @return State representation of the full matching which is a
-	 *         {@link KState} object.
-	 */
-	public MatcherKState mmatch(List<MatcherSample> samples, double minDistance, int minInterval) {
-		Collections.sort(samples, new Comparator<MatcherSample>() {
-			@Override
-			public int compare(MatcherSample left, MatcherSample right) {
-				return (int) (left.time() - right.time());
-			}
-		});
-
-		MatcherKState state = new MatcherKState();
-
-		for (MatcherSample sample : samples) {
-			if (state.sample() != null
-					&& (spatial.distance(sample.point(), state.sample().point()) < Math.max(0, minDistance)
-							|| (sample.time() - state.sample().time()) < Math.max(0, minInterval))) {
-				continue;
-			}
-			Set<MatcherCandidate> vector = execute(state.vector(), state.sample(), sample);
-			state.update(vector, sample);
-		}
-
-		return state;
-	}
-}
+/*
+ * Copyright (C) 2015, BMW Car IT GmbH
+ *
+ * Author: Sebastian Mattheis <sebastian.mattheis@bmw-carit.de>
+ *
+ * Licensed under the Apache License, Version 2.0 (the "License"); you may not use this file except
+ * in compliance with the License. You may obtain a copy of the License at
+ * http://www.apache.org/licenses/LICENSE-2.0 Unless required by applicable law or agreed to in
+ * writing, software distributed under the License is distributed on an "AS IS" BASIS, WITHOUT
+ * WARRANTIES OR CONDITIONS OF ANY KIND, either express or implied. See the License for the specific
+ * language governing permissions and limitations under the License.
+ */
+
+package com.bmwcarit.barefoot.matcher;
+
+import java.text.SimpleDateFormat;
+import java.util.Collections;
+import java.util.Comparator;
+import java.util.HashMap;
+import java.util.HashSet;
+import java.util.List;
+import java.util.Map;
+import java.util.Set;
+import java.util.concurrent.ConcurrentHashMap;
+import java.util.concurrent.atomic.AtomicInteger;
+
+import org.slf4j.Logger;
+import org.slf4j.LoggerFactory;
+
+import com.bmwcarit.barefoot.markov.Filter;
+import com.bmwcarit.barefoot.markov.KState;
+import com.bmwcarit.barefoot.roadmap.Distance;
+import com.bmwcarit.barefoot.roadmap.Road;
+import com.bmwcarit.barefoot.roadmap.RoadMap;
+import com.bmwcarit.barefoot.roadmap.RoadPoint;
+import com.bmwcarit.barefoot.roadmap.Route;
+import com.bmwcarit.barefoot.roadmap.TimePriority;
+import com.bmwcarit.barefoot.scheduler.StaticScheduler;
+import com.bmwcarit.barefoot.scheduler.StaticScheduler.InlineScheduler;
+import com.bmwcarit.barefoot.scheduler.Task;
+import com.bmwcarit.barefoot.spatial.SpatialOperator;
+import com.bmwcarit.barefoot.topology.Cost;
+import com.bmwcarit.barefoot.topology.Router;
+import com.bmwcarit.barefoot.util.Stopwatch;
+import com.bmwcarit.barefoot.util.Tuple;
+import com.esri.core.geometry.GeometryEngine;
+import com.esri.core.geometry.WktExportFlags;
+
+/**
+ * Matcher filter for Hidden Markov Model (HMM) map matching. It is a HMM filter
+ * (@{link Filter}) and determines emission and transition probabilities for map
+ * matching with HMM.
+ */
+public class Matcher extends Filter<MatcherCandidate, MatcherTransition, MatcherSample> {
+	private static final Logger logger = LoggerFactory.getLogger(Matcher.class);
+
+	private final RoadMap map;
+	private final Router<Road, RoadPoint> router;
+	private final Cost<Road> cost;
+	private final SpatialOperator spatial;
+
+	private double sig2 = Math.pow(5d, 2);
+	private double sigA = Math.pow(10d, 2);
+	private double sqrt_2pi_sig2 = Math.sqrt(2d * Math.PI * sig2);
+	private double sqrt_2pi_sigA = Math.sqrt(2d * Math.PI * sigA);
+	private double lambda = 0d;
+	private double radius = 200;
+	private double distance = 15000;
+	private double maxVelocity = 150.0 / 3.6;
+	private double avgVelocity = 60.0 / 3.6;
+
+	/**
+	 * Creates a HMM map matching filter for some map, router, cost function,
+	 * and spatial operator.
+	 *
+	 * @param map
+	 *            {@link RoadMap} object of the map to be matched to.
+	 * @param router
+	 *            {@link Router} object to be used for route estimation.
+	 * @param cost
+	 *            Cost function to be used for routing.
+	 * @param spatial
+	 *            Spatial operator for spatial calculations.
+	 */
+	public Matcher(RoadMap map, Router<Road, RoadPoint> router, Cost<Road> cost, SpatialOperator spatial) {
+		this.map = map;
+		this.router = router;
+		this.cost = cost;
+		this.spatial = spatial;
+	}
+
+	/**
+	 * Gets standard deviation in meters of gaussian distribution that defines
+	 * emission probabilities.
+	 *
+	 * @return Standard deviation in meters of gaussian distribution that
+	 *         defines emission probabilities.
+	 */
+	public double getSigma() {
+		return Math.sqrt(this.sig2);
+	}
+
+	/**
+	 * Sets standard deviation in meters of gaussian distribution for defining
+	 * emission probabilities (default is 5 meters).
+	 *
+	 * @param sigma
+	 *            Standard deviation in meters of gaussian distribution for
+	 *            defining emission probabilities (default is 5 meters).
+	 */
+	public void setSigma(double sigma) {
+		this.sig2 = Math.pow(sigma, 2);
+		this.sqrt_2pi_sig2 = Math.sqrt(2d * Math.PI * sig2);
+	}
+
+	/**
+	 * Gets lambda parameter of negative exponential distribution defining
+	 * transition probabilities.
+	 *
+	 * @return Lambda parameter of negative exponential distribution defining
+	 *         transition probabilities.
+	 */
+	public double getLambda() {
+		return this.lambda;
+	}
+
+	/**
+	 * Sets lambda parameter of negative exponential distribution defining
+	 * transition probabilities (default is 0.0). It uses adaptive
+	 * parameterization, if lambda is set to 0.0.
+	 *
+	 * @param lambda
+	 *            Lambda parameter of negative exponential distribution defining
+	 *            transition probabilities.
+	 */
+	public void setLambda(double lambda) {
+		this.lambda = lambda;
+	}
+
+	/**
+	 * Gets maximum radius for candidate selection in meters.
+	 *
+	 * @return Maximum radius for candidate selection in meters.
+	 */
+	public double getMaxRadius() {
+		return this.radius;
+	}
+
+	/**
+	 * Sets maximum radius for candidate selection in meters (default is 100
+	 * meters).
+	 *
+	 * @param radius
+	 *            Maximum radius for candidate selection in meters.
+	 */
+	public void setMaxRadius(double radius) {
+		this.radius = radius;
+	}
+
+	/**
+	 * Gets maximum transition distance in meters.
+	 *
+	 * @return Maximum transition distance in meters.
+	 */
+	public double getMaxDistance() {
+		return this.distance;
+	}
+
+	/**
+	 * Sets maximum transition distance in meters (default is 15000 meters).
+	 *
+	 * @param distance
+	 *            Maximum transition distance in meters.
+	 */
+	public void setMaxDistance(double distance) {
+		this.distance = distance;
+	}
+
+	@Override
+	protected Set<Tuple<MatcherCandidate, Double>> candidates(Set<MatcherCandidate> predecessors,
+			MatcherSample sample) {
+		if (logger.isTraceEnabled()) {
+			logger.trace("finding candidates for sample {} {}",
+					new SimpleDateFormat("yyyy-MM-dd HH:mm:ssZ").format(sample.time()),
+					GeometryEngine.geometryToWkt(sample.point(), WktExportFlags.wktExportPoint));
+		}
+
+		Set<RoadPoint> points_radius = map.spatial().radius(sample.point(), radius);
+
+		// Remove tunnelflag points, they should not have any gps signal
+		Set<RoadPoint> points_ = new HashSet<>();
+		for (RoadPoint point : points_radius) {
+			if (point.edge().base().getTunnel() && !point.edge().base().getTunnelEntry()) {
+				logger.debug("Candidate is in tunnel, ignore: " + point.edge().base().refid() + ", "
+						+ point.edge().base().id());
+				continue;
+			}
+			points_.add(point);
+		}
+
+		Set<RoadPoint> points = new HashSet<>(Minset.minimize(points_));
+
+		Map<Long, RoadPoint> map = new HashMap<>();
+		for (RoadPoint point : points) {
+			map.put(point.edge().id(), point);
+		}
+
+		for (MatcherCandidate predecessor : predecessors) {
+			RoadPoint point = map.get(predecessor.point().edge().id());
+			if (point != null && point.fraction() < predecessor.point().fraction()) {
+				points.remove(point);
+				points.add(predecessor.point());
+			}
+		}
+
+		Set<Tuple<MatcherCandidate, Double>> candidates = new HashSet<>();
+
+		logger.debug("{} ({}) candidates", points.size(), points_.size());
+
+		for (RoadPoint point : points) {
+
+			double dz = spatial.distance(sample.point(), point.geometry());
+			double emission = 1 / sqrt_2pi_sig2 * Math.exp((-1) * dz / (2 * sig2));
+			if (!Double.isNaN(sample.azimuth())) {
+				double da = sample.azimuth() > point.azimuth()
+						? Math.min(sample.azimuth() - point.azimuth(), 360 - (sample.azimuth() - point.azimuth()))
+						: Math.min(point.azimuth() - sample.azimuth(), 360 - (point.azimuth() - sample.azimuth()));
+				emission *= Math.max(1E-2, 1 / sqrt_2pi_sigA * Math.exp((-1) * da / (2 * sigA)));
+			}
+
+			MatcherCandidate candidate = new MatcherCandidate(point);
+			candidates.add(new Tuple<>(candidate, emission));
+
+			logger.trace("{} {} {}", candidate.id(), dz, emission);
+		}
+
+		return candidates;
+	}
+
+	@Override
+	protected Tuple<MatcherTransition, Double> transition(Tuple<MatcherSample, MatcherCandidate> predecessor,
+			Tuple<MatcherSample, MatcherCandidate> candidate) {
+
+		return null;
+	}
+
+	@Override
+	protected Map<MatcherCandidate, Map<MatcherCandidate, Tuple<MatcherTransition, Double>>> transitions(
+			final Tuple<MatcherSample, Set<MatcherCandidate>> predecessors,
+			final Tuple<MatcherSample, Set<MatcherCandidate>> candidates) {
+
+		if (logger.isTraceEnabled()) {
+			logger.trace("finding transitions for sample {} {} with {} x {} candidates",
+					new SimpleDateFormat("yyyy-MM-dd HH:mm:ssZ").format(candidates.one().time()),
+					GeometryEngine.geometryToWkt(candidates.one().point(), WktExportFlags.wktExportPoint),
+					predecessors.two().size(), candidates.two().size());
+		}
+
+		Stopwatch sw = new Stopwatch();
+		sw.start();
+
+		final Set<RoadPoint> targets = new HashSet<>();
+		for (MatcherCandidate candidate : candidates.two()) {
+			targets.add(candidate.point());
+		}
+
+		final AtomicInteger count = new AtomicInteger();
+		final Map<MatcherCandidate, Map<MatcherCandidate, Tuple<MatcherTransition, Double>>> transitions = new ConcurrentHashMap<>();
+		final double base = 1.0 * spatial.distance(predecessors.one().point(), candidates.one().point()) / avgVelocity;
+		final double bound = Math.max(maxVelocity,
+				Math.min(distance, ((candidates.one().time() - predecessors.one().time()) / 1000) * maxVelocity));
+
+		InlineScheduler scheduler = StaticScheduler.scheduler();
+		for (final MatcherCandidate predecessor : predecessors.two()) {
+			scheduler.spawn(new Task() {
+				@Override
+				public void run() {
+					Map<MatcherCandidate, Tuple<MatcherTransition, Double>> map = new HashMap<>();
+					Stopwatch sw = new Stopwatch();
+					sw.start();
+					Map<RoadPoint, List<Road>> routes = router.route(predecessor.point(), targets, cost, new Distance(),
+							bound);
+					sw.stop();
+
+					logger.trace("{} routes ({} ms)", routes.size(), sw.ms());
+
+					for (MatcherCandidate candidate : candidates.two()) {
+						List<Road> edges = routes.get(candidate.point());
+
+						if (edges == null) {
+							continue;
+						}
+
+						Route route = new Route(predecessor.point(), candidate.point(), edges);
+
+						// According to Newson and Krumm 2009, transition
+						// probability is lambda *
+						// Math.exp((-1.0) * lambda * Math.abs(dt -
+						// route.length())), however, we
+						// experimentally choose lambda * Math.exp((-1.0) *
+						// lambda * Math.max(0,
+						// route.length() - dt)) to avoid unnecessary routes in
+						// case of u-turns.
+
+						double beta = lambda == 0
+								? (2.0 * Math.max(1d, candidates.one().time() - predecessors.one().time()) / 1000)
+								: 1 / lambda;
+
+						double transition = (1 / beta) * Math.exp((-1.0) * Math.max(0, route.cost(cost) - base) / beta);
+
+						map.put(candidate, new Tuple<>(new MatcherTransition(route), transition));
+
+						logger.trace("{} -> {} {} {} {}", predecessor.id(), candidate.id(), base, route.length(),
+								transition);
+						count.incrementAndGet();
+					}
+
+					transitions.put(predecessor, map);
+				}
+			});
+		}
+		if (!scheduler.sync()) {
+			throw new RuntimeException();
+		}
+
+		sw.stop();
+
+		logger.trace("{} transitions ({} ms)", count.get(), sw.ms());
+
+		return transitions;
+	}
+
+	/**
+	 * Matches a full sequence of samples, {@link MatcherSample} objects and
+	 * returns state representation of the full matching which is a
+	 * {@link KState} object.
+	 *
+	 * @param samples
+	 *            Sequence of samples, {@link MatcherSample} objects.
+	 * @param minDistance
+	 *            Minimum distance in meters between subsequent samples as
+	 *            criterion to match a sample. (Avoids unnecessary matching
+	 *            where samples are more dense than necessary.)
+	 * @param minInterval
+	 *            Minimum time interval in milliseconds between subsequent
+	 *            samples as criterion to match a sample. (Avoids unnecessary
+	 *            matching where samples are more dense than necessary.)
+	 * @return State representation of the full matching which is a
+	 *         {@link KState} object.
+	 */
+	public MatcherKState mmatch(List<MatcherSample> samples, double minDistance, int minInterval) {
+		Collections.sort(samples, new Comparator<MatcherSample>() {
+			@Override
+			public int compare(MatcherSample left, MatcherSample right) {
+				return (int) (left.time() - right.time());
+			}
+		});
+
+		MatcherKState state = new MatcherKState();
+
+		for (MatcherSample sample : samples) {
+			if (state.sample() != null
+					&& (spatial.distance(sample.point(), state.sample().point()) < Math.max(0, minDistance)
+							|| (sample.time() - state.sample().time()) < Math.max(0, minInterval))) {
+				continue;
+			}
+			Set<MatcherCandidate> vector = execute(state.vector(), state.sample(), sample);
+			state.update(vector, sample);
+		}
+
+		return state;
+	}
+}